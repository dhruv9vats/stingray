"""
Definition of :class::class:`Lightcurve`.

:class::class:`Lightcurve` is used to create light curves out of photon counting data
or to save existing light curves in a class that's easy to use.
"""
from __future__ import division, print_function
import logging
import numpy as np
import stingray.io as io
import stingray.utils as utils
from stingray.exceptions import StingrayError
from stingray.utils import simon, assign_value_if_none, baseline_als
from stingray.utils import poisson_symmetrical_errors
from stingray.gti import cross_two_gtis, join_gtis, gti_border_bins
from stingray.gti import check_gtis, create_gti_mask_complete, create_gti_mask, bin_intervals_from_gtis

__all__ = ["Lightcurve"]

valid_statistics = ["poisson", "gauss", None]


class Lightcurve(object):
    """
    Make a light curve object from an array of time stamps and an
    array of counts.

<<<<<<< HEAD
    Parameters
    ----------
    time: iterable
        A list or array of time stamps for a light curve
=======
        Parameters
        ----------
        time: iterable
            A list or array of time stamps for a light curve

        counts: iterable, optional, default None
            A list or array of the counts in each bin corresponding to the
            bins defined in `time` (note: use `input_counts=False` to
            input the count range, i.e. counts/second, otherwise use
            counts/bin).

        err: iterable, optional, default None
            A list or array of the uncertainties in each bin corresponding to
            the bins defined in `time` (note: use `input_counts=False` to
            input the count rage, i.e. counts/second, otherwise use
            counts/bin). If None, we assume the data is poisson distributed
            and calculate the error from the average of the lower and upper
            1-sigma confidence intervals for the Poissonian distribution with
            mean equal to `counts`.

        input_counts: bool, optional, default True
            If True, the code assumes that the input data in 'counts'
            is in units of counts/bin. If False, it assumes the data
            in 'counts' is in counts/second.

        gti: 2-d float array, default None
            [[gti0_0, gti0_1], [gti1_0, gti1_1], ...]
            Good Time Intervals. They are *not* applied to the data by default.
            They will be used by other methods to have an indication of the
            "safe" time intervals to use during analysis.

        err_dist: str, optional, default None
            Statistic of the Lightcurve, it is used to calculate the
            uncertainties and other statistical values apropriately.
            Default makes no assumptions and keep errors equal to zero.

        mjdref: float
            MJD reference (useful in most high-energy mission data)

        Attributes
        ----------
        time: numpy.ndarray
            The array of midpoints of time bins.
>>>>>>> 015cefd2

    counts: iterable, optional, default ``None``
        A list or array of the counts in each bin corresponding to the
        bins defined in `time` (note: use ``input_counts=False`` to
        input the count range, i.e. counts/second, otherwise use
        counts/bin).

    err: iterable, optional, default ``None``
        A list or array of the uncertainties in each bin corresponding to
        the bins defined in ``time`` (note: use ``input_counts=False`` to
        input the count rage, i.e. counts/second, otherwise use
        counts/bin). If ``None``, we assume the data is poisson distributed
        and calculate the error from the average of the lower and upper
        1-sigma confidence intervals for the Poissonian distribution with
        mean equal to ``counts``.

    input_counts: bool, optional, default True
        If True, the code assumes that the input data in ``counts``
        is in units of counts/bin. If False, it assumes the data
        in ``counts`` is in counts/second.

    gti: 2-d float array, default ``None``
        ``[[gti0_0, gti0_1], [gti1_0, gti1_1], ...]``
        Good Time Intervals. They are *not* applied to the data by default.
        They will be used by other methods to have an indication of the
        "safe" time intervals to use during analysis.

    err_dist: str, optional, default ``None``
        Statistical distribution used to calculate the
        uncertainties and other statistical values appropriately.
        Default makes no assumptions and keep errors equal to zero.

    mjdref: float
        MJD reference (useful in most high-energy mission data)


    Attributes
    ----------
    time: numpy.ndarray
        The array of midpoints of time bins.

    bin_lo: numpy.ndarray
        The array of lower time stamp of time bins.

    bin_hi: numpy.ndarray
        The array of higher time stamp of time bins.

    counts: numpy.ndarray
        The counts per bin corresponding to the bins in ``time``.

    counts_err: numpy.ndarray
        The uncertainties corresponding to ``counts``

    countrate: numpy.ndarray
        The counts per second in each of the bins defined in ``time``.

    countrate_err: numpy.ndarray
        The uncertainties corresponding to ``countrate``

    meanrate: float
        The mean count rate of the light curve.

    meancounts: float
        The mean counts of the light curve.

    n: int
        The number of data points in the light curve.

    dt: float
        The time resolution of the light curve.

    mjdref: float
        MJD reference date (``tstart`` / 86400 gives the date in MJD at the
        start of the observation)

    tseg: float
        The total duration of the light curve.

    tstart: float
        The start time of the light curve.

    gti: 2-d float array
        ``[[gti0_0, gti0_1], [gti1_0, gti1_1], ...]``
        Good Time Intervals. They indicate the "safe" time intervals
        to be used during the analysis of the light curve.

    err_dist: string
        Statistic of the Lightcurve, it is used to calculate the
        uncertainties and other statistical values apropriately.
        It propagates to Spectrum classes.

    """
    def __init__(self, time, counts, err=None, input_counts=True,
                 gti=None, err_dist='poisson', mjdref=0, dt=None):

        if not np.all(np.isfinite(time)):
            raise ValueError("There are inf or NaN values in "
                             "your time array!")

        if not np.all(np.isfinite(counts)):
            raise ValueError("There are inf or NaN values in "
                             "your counts array!")

        if len(time) != len(counts):

            raise StingrayError("time and counts array are not "
                                "of the same length!")

        if len(time) <= 1:
            raise StingrayError("A single or no data points can not create "
                                "a lightcurve!")

        if err is not None:
            if not np.all(np.isfinite(err)):
                raise ValueError("There are inf or NaN values in "
                                 "your err array")
        else:
            if err_dist.lower() not in valid_statistics:
                # err_dist set can be increased with other statistics
                raise StingrayError("Statistic not recognized."
                                    "Please select one of these: ",
                                    "{}".format(valid_statistics))
            if err_dist.lower() == 'poisson':
                # Instead of the simple square root, we use confidence
                # intervals (should be valid for low fluxes too)
                err = poisson_symmetrical_errors(counts)
            else:
                simon("Stingray only uses poisson err_dist at the moment, "
                      "We are setting your errors to zero. "
                      "Sorry for the inconvenience.")
                err = np.zeros_like(counts)

        self.mjdref = mjdref
        self.time = np.asarray(time)
        dt_array = np.diff(np.sort(self.time))
        dt_array_unsorted = np.diff(self.time)
        unsorted = np.any(dt_array_unsorted < 0)

        if dt is None:
            if unsorted:
                logging.warning("The light curve is unordered! This may cause "
                                "unexpected behaviour in some methods! Use "
                                "sort() to order the light curve in time and "
                                "check that the time resolution `dt` is "
                                "calculated correctly!")

            self.dt = np.median(dt_array)
        else:
            self.dt = dt

        self.bin_lo = self.time - 0.5 * self.dt
        self.bin_hi = self.time + 0.5 * self.dt

        self.err_dist = err_dist

        if unsorted:
            self.tstart = np.min(self.time) - 0.5 * self.dt
            self.tseg = np.max(self.time) - np.min(self.time) + self.dt
        else:
            self.tstart = self.time[0] - 0.5*self.dt
            self.tseg = self.time[-1] - self.time[0] + self.dt

        self.gti = \
            np.asarray(assign_value_if_none(gti,
                                            [[self.tstart,
                                              self.tstart + self.tseg]]))

        check_gtis(self.gti)

        good = create_gti_mask(self.time, self.gti, dt=self.dt)

        self.time = self.time[good]

        if input_counts:
            self.counts = np.asarray(counts)[good]
            self.countrate = self.counts / self.dt
            self.counts_err = np.asarray(err)[good]
            self.countrate_err = np.asarray(err)[good] / self.dt
        else:
            self.countrate = np.asarray(counts)[good]
            self.counts = self.countrate * self.dt
            self.counts_err = np.asarray(err)[good] * self.dt
            self.countrate_err = np.asarray(err)[good]

        self.meanrate = np.mean(self.countrate)
        self.meancounts = np.mean(self.counts)
        self.n = self.counts.shape[0]

        # Issue a warning if the input time iterable isn't regularly spaced,
        # i.e. the bin sizes aren't equal throughout.
        dt_array = []
        for g in self.gti:
            mask = create_gti_mask(self.time, [g], dt=self.dt)
            t = self.time[mask]
            dt_array.extend(np.diff(t))
        dt_array = np.asarray(dt_array)

        if not (np.allclose(dt_array, np.repeat(self.dt, dt_array.shape[0]))):
            simon("Bin sizes in input time array aren't equal throughout! "
                  "This could cause problems with Fourier transforms. "
                  "Please make the input time evenly sampled.")

    def change_mjdref(self, new_mjdref):
        """Change the MJD reference time (MJDREF) of the light curve.

        Times will be now referred to this new MJDREF

        Parameters
        ----------
        new_mjdref : float
            New MJDREF

        Returns
        -------
        new_lc : lightcurve.Lightcurve object
            The new LC shifted by MJDREF
        """
        time_shift = (new_mjdref - self.mjdref) * 86400

        new_lc = self.shift(time_shift)
        new_lc.mjdref = new_mjdref
        return new_lc

    def shift(self, time_shift):
        """
        Shift the light curve and the GTIs in time.

        Parameters
        ----------
        time_shift: float
            The time interval by which the light curve will be shifted (in
            the same units as the time array in :class:`Lightcurve`

        Returns
        -------
        new_lc : lightcurve.Lightcurve object
            The new LC shifted by ``time_shift``

        """
        new_lc = Lightcurve(self.time + time_shift, self.counts,
                            gti=self.gti + time_shift, mjdref=self.mjdref)
        new_lc.countrate = self.countrate
        new_lc.counts = self.counts
        new_lc.counts_err = self.counts_err
        new_lc.meanrate = np.mean(new_lc.countrate)
        new_lc.meancounts = np.mean(new_lc.counts)
        return new_lc

    def _operation_with_other_lc(self, other, operation):
        """
        Helper method to codify an operation of one light curve with another (e.g. add, subtract, ...).
        Takes into account the GTIs correctly, and returns a new :class:`Lightcurve` object.

        Parameters
        ----------
        other : :class:`Lightcurve` object
            A second light curve object

        operation : function
            An operation between the :class:`Lightcurve` object calling this method, and ``other``,
            operating on the ``counts`` attribute in each :class:`Lightcurve` object

        Returns
        -------
        lc_new : Lightcurve object
            The new light curve calculated in ``operation``
        """
        if self.mjdref != other.mjdref:
            raise ValueError("MJDref is different in the two light curves")

        common_gti = cross_two_gtis(self.gti, other.gti)
        mask_self = create_gti_mask(self.time, common_gti, dt=self.dt)
        mask_other = create_gti_mask(other.time, common_gti, dt=other.dt)

        # ValueError is raised by Numpy while asserting np.equal over arrays
        # with different dimensions.
        try:
            diff = np.abs((self.time[mask_self] - other.time[mask_other]))
            assert np.all(diff < self.dt / 100)
        except (ValueError, AssertionError):
            raise ValueError("GTI-filtered time arrays of both light curves "
                             "must be of same dimension and equal.")

        new_time = self.time[mask_self]
        new_counts = operation(self.counts[mask_self],
                               other.counts[mask_other])

        if self.err_dist.lower() != other.err_dist.lower():
            simon("Lightcurves have different statistics!"
                  "We are setting the errors to zero to avoid complications.")
            new_counts_err = np.zeros_like(new_counts)
        elif self.err_dist.lower() in valid_statistics:
                new_counts_err = \
                    np.sqrt(np.add(self.counts_err[mask_self]**2,
                                   other.counts_err[mask_other]**2))
            # More conditions can be implemented for other statistics
        else:
            raise StingrayError("Statistics not recognized."
                                " Please use one of these: "
                                "{}".format(valid_statistics))

        lc_new = Lightcurve(new_time, new_counts,
                            err=new_counts_err, gti=common_gti,
                            mjdref=self.mjdref)

        return lc_new

    def __add__(self, other):
        """
        Add the counts of two light curves element by element, assuming the light curves
        have the same time array.

        This magic method adds two :class:`Lightcurve` objects having the same time
        array such that the corresponding counts arrays get summed up.

        GTIs are crossed, so that only common intervals are saved.

        Examples
        --------
        >>> time = [5, 10, 15]
        >>> count1 = [300, 100, 400]
        >>> count2 = [600, 1200, 800]
        >>> gti1 = [[0, 20]]
        >>> gti2 = [[0, 25]]
        >>> lc1 = Lightcurve(time, count1, gti=gti1)
        >>> lc2 = Lightcurve(time, count2, gti=gti2)
        >>> lc = lc1 + lc2
        >>> lc.counts
        array([ 900, 1300, 1200])
        """

        return self._operation_with_other_lc(other, np.add)

    def __sub__(self, other):
        """
        Subtract the counts/flux of one light curve from the counts/flux of another
        light curve element by element, assuming the ``time`` arrays of the light curves
        match exactly.

        This magic method takes two :class:`Lightcurve` objects having the same
        ``time`` array and subtracts the ``counts`` of one :class:`Lightcurve` with
        that of another, while also updating ``countrate``, ``counts_err`` and ``countrate_err``
        correctly.

        GTIs are crossed, so that only common intervals are saved.

        Examples
        --------
        >>> time = [10, 20, 30]
        >>> count1 = [600, 1200, 800]
        >>> count2 = [300, 100, 400]
        >>> gti1 = [[0, 35]]
        >>> gti2 = [[0, 40]]
        >>> lc1 = Lightcurve(time, count1, gti=gti1)
        >>> lc2 = Lightcurve(time, count2, gti=gti2)
        >>> lc = lc1 - lc2
        >>> lc.counts
        array([ 300, 1100,  400])
        """

        return self._operation_with_other_lc(other, np.subtract)

    def __neg__(self):
        """
        Implement the behavior of negation of the light curve objects.

        The negation operator ``-`` is supposed to invert the sign of the count
        values of a light curve object.

        Examples
        --------
        >>> time = [1, 2, 3]
        >>> count1 = [100, 200, 300]
        >>> count2 = [200, 300, 400]
        >>> lc1 = Lightcurve(time, count1)
        >>> lc2 = Lightcurve(time, count2)
        >>> lc_new = -lc1 + lc2
        >>> lc_new.counts
        array([100, 100, 100])
        """
        lc_new = Lightcurve(self.time, -1*self.counts,
                            err=self.counts_err, gti=self.gti,
                            mjdref=self.mjdref)

        return lc_new

    def __len__(self):
        """
        Return the number of time bins of a light curve.

        This method implements overrides the ``len`` function for a :class:`Lightcurve`
        object and returns the length of the ``time`` array (which should be equal to the
        length of the ``counts`` and ``countrate`` arrays).

        Examples
        --------
        >>> time = [1, 2, 3]
        >>> count = [100, 200, 300]
        >>> lc = Lightcurve(time, count)
        >>> len(lc)
        3
        """
        return self.n

    def __getitem__(self, index):
        """
        Return the corresponding count value at the index or a new :class:`Lightcurve`
        object upon slicing.

        This method adds functionality to retrieve the count value at
        a particular index. This also can be used for slicing and generating
        a new :class:`Lightcurve` object. GTIs are recalculated based on the new light
        curve segment

        If the slice object is of kind ``start:stop:step``, GTIs are also sliced,
        and rewritten as ``zip(time - self.dt /2, time + self.dt / 2)``

        Parameters
        ----------
        index : int or slice instance
            Index value of the time array or a slice object.

        Examples
        --------
        >>> time = [1, 2, 3, 4, 5, 6, 7, 8, 9]
        >>> count = [11, 22, 33, 44, 55, 66, 77, 88, 99]
        >>> lc = Lightcurve(time, count)
        >>> lc[2]
        33
        >>> lc[:2].counts
        array([11, 22])
        """
        if isinstance(index, (int, np.integer)):
            return self.counts[index]
        elif isinstance(index, slice):
            start = assign_value_if_none(index.start, 0)
            stop = assign_value_if_none(index.stop, len(self.counts))
            step = assign_value_if_none(index.step, 1)

            new_counts = self.counts[start:stop:step]
            new_time = self.time[start:stop:step]

            new_gti = [[self.time[start] - 0.5 * self.dt,
                        self.time[stop - 1] + 0.5 * self.dt]]
            new_gti = np.asarray(new_gti)
            if step > 1:
                new_gt1 = np.array(list(zip(new_time - self.dt / 2,
                                            new_time + self.dt / 2)))
                new_gti = cross_two_gtis(new_gti, new_gt1)
            new_gti = cross_two_gtis(self.gti, new_gti)

            return Lightcurve(new_time, new_counts, mjdref=self.mjdref,
                              gti=new_gti, dt=self.dt)
        else:
            raise IndexError("The index must be either an integer or a slice "
                             "object !")

    def __eq__(self, other_lc):
        """
        Compares two :class:`Lightcurve` objects.

        Light curves are equal only if their counts as well as times at which those counts occur equal.

        Example
        -------
        >>> time = [1, 2, 3]
        >>> count1 = [100, 200, 300]
        >>> count2 = [100, 200, 300]
        >>> lc1 = Lightcurve(time, count1)
        >>> lc2 = Lightcurve(time, count2)
        >>> lc1 == lc2
        True
        """
        if not isinstance(other_lc, Lightcurve):
            raise ValueError('Lightcurve can only be compared with a Lightcurve Object')
        if (np.allclose(self.time, other_lc.time) and
                np.allclose(self.counts, other_lc.counts)):
            return True
        return False

    def baseline(self, lam, p, niter=10, offset_correction=False):
        """Calculate the baseline of the light curve, accounting for GTIs.

        Parameters
        ----------
        lam : float
            "smoothness" parameter. Larger values make the baseline stiffer
            Typically ``1e2 < lam < 1e9``
        p : float
            "asymmetry" parameter. Smaller values make the baseline more
            "horizontal". Typically ``0.001 < p < 0.1``, but not necessary.

        Other parameters
        ----------------
        offset_correction : bool, default False
            by default, this method does not align to the running mean of the
            light curve, but it goes below the light curve. Setting align to
            True, an additional step is done to shift the baseline so that it
            is shifted to the middle of the light curve noise distribution.


        Returns
        -------
        baseline : numpy.ndarray
            An array with the baseline of the light curve
        """
        baseline = np.zeros_like(self.time)
        for g in self.gti:
            good = create_gti_mask(self.time, [g], dt=self.dt)
            _, baseline[good] = \
                baseline_als(self.time[good], self.counts[good], lam, p,
                             niter, offset_correction=offset_correction,
                             return_baseline=True)

        return baseline

    @staticmethod
    def make_lightcurve(toa, dt, tseg=None, tstart=None, gti=None, mjdref=0,
                        use_hist=False):

        """
        Make a light curve out of photon arrival times, with a given time resolution ``dt``.
        Note that ``dt`` should be larger than the native time resolution of the instrument
        that has taken the data.

        Parameters
        ----------
        toa: iterable
            list of photon arrival times

        dt: float
            time resolution of the light curve (the bin width)

        tseg: float, optional, default ``None``
            The total duration of the light curve.
            If this is ``None``, then the total duration of the light curve will
            be the interval between the arrival between the first and the last
            photon in ``toa``.

                **Note**: If ``tseg`` is not divisible by ``dt`` (i.e. if ``tseg``/``dt`` is
                not an integer number), then the last fractional bin will be
                dropped!

        tstart: float, optional, default ``None``
            The start time of the light curve.
            If this is ``None``, the arrival time of the first photon will be used
            as the start time of the light curve.

        gti: 2-d float array
            ``[[gti0_0, gti0_1], [gti1_0, gti1_1], ...]``
            Good Time Intervals

        use_hist : bool
            Use ``np.histogram`` instead of ``np.bincounts``. Might be advantageous
            for very short datasets.

        Returns
        -------
        lc: :class:`Lightcurve` object
            A :class:`Lightcurve` object with the binned light curve
        """

        toa = np.asarray(toa)
        # tstart is an optional parameter to set a starting time for
        # the light curve in case this does not coincide with the first photon
        if tstart is None:
            # if tstart is not set, assume light curve starts with first photon
            tstart = toa[0]

        # compute the number of bins in the light curve
        # for cases where tseg/dt is not integer.
        # TODO: check that this is always consistent and that we
        # are not throwing away good events.

        if tseg is None:
            tseg = toa[-1] - tstart

        logging.info("make_lightcurve: tseg: " + str(tseg))

        timebin = np.int64(tseg/dt)
        logging.info("make_lightcurve: timebin:  " + str(timebin))

        tend = tstart + timebin * dt
        good = (tstart <= toa) & (toa < tend)
        if not use_hist:
            binned_toas = ((toa[good] - tstart) // dt).astype(np.int64)
            counts = \
                np.bincount(binned_toas, minlength=timebin)
            time = tstart + np.arange(0.5, 0.5 + len(counts)) * dt
        else:
            histbins = np.arange(tstart, tend + dt, dt)
            counts, histbins = np.histogram(toa[good], bins=histbins)
            time = histbins[:-1] + 0.5 * dt

        return Lightcurve(time, counts, gti=gti, mjdref=mjdref, dt=dt)

    def rebin(self, dt_new=None, f=None, method='sum'):
        """
        Rebin the light curve to a new time resolution. While the new
        resolution need not be an integer multiple of the previous time
        resolution, be aware that if it is not, the last bin will be cut
        off by the fraction left over by the integer division.

        Parameters
        ----------
        dt_new: float
            The new time resolution of the light curve. Must be larger than
            the time resolution of the old light curve!

        method: {``sum`` | ``mean`` | ``average``}, optional, default ``sum``
            This keyword argument sets whether the counts in the new bins
            should be summed or averaged.

        Other Parameters
        ----------------
        f: float
            the rebin factor. If specified, it substitutes ``dt_new`` with
            ``f*self.dt``

        Returns
        -------
        lc_new: :class:`Lightcurve` object
            The :class:`Lightcurve` object with the new, binned light curve.
        """

        if f is None and dt_new is None:
            raise ValueError('You need to specify at least one between f and '
                             'dt_new')
        elif f is not None:
            dt_new = f * self.dt

        if dt_new < self.dt:
            raise ValueError("New time resolution must be larger than "
                             "old time resolution!")

        if self.gti is None:

            bin_time, bin_counts, bin_err, _ = \
                utils.rebin_data(self.time, self.counts, dt_new,
                                 yerr=self.counts_err, method=method)

        else:
            bin_time, bin_counts, bin_err = [], [], []
            gti_new = []
            for g in self.gti:
                if g[1] - g[0] < dt_new:
                    continue
                else:
                    # find start and end of GTI segment in data
                    start_ind = self.time.searchsorted(g[0])
                    end_ind = self.time.searchsorted(g[1])

                    t_temp = self.time[start_ind:end_ind]
                    c_temp = self.counts[start_ind:end_ind]
                    e_temp = self.counts_err[start_ind:end_ind]

                    bin_t, bin_c, bin_e, _ = \
                        utils.rebin_data(t_temp, c_temp, dt_new,
                                         yerr=e_temp, method=method)

                    bin_time.extend(bin_t)
                    bin_counts.extend(bin_c)
                    bin_err.extend(bin_e)
                    gti_new.append(g)

        lc_new = Lightcurve(bin_time, bin_counts, err=bin_err,
                            mjdref=self.mjdref, dt=dt_new, gti=gti_new)
        return lc_new

    def join(self, other):
        """
        Join two lightcurves into a single object.

        The new :class:`Lightcurve` object will contain time stamps from both the
        objects. The ``counts`` and ``countrate`` attributes in the resulting object
        will contain the union of the non-overlapping parts of the two individual objects,
        or the average in case of overlapping ``time`` arrays of both :class:`Lightcurve` objects.

        Good Time Intervals are also joined.

        Note : Ideally, the ``time`` array of both lightcurves should not overlap.

        Parameters
        ----------
        other : :class:`Lightcurve` object
            The other :class:`Lightcurve` object which is supposed to be joined with.

        Returns
        -------
        lc_new : :class:`Lightcurve` object
            The resulting :class:`Lightcurve` object.

        Examples
        --------
        >>> time1 = [5, 10, 15]
        >>> count1 = [300, 100, 400]
        >>> time2 = [20, 25, 30]
        >>> count2 = [600, 1200, 800]
        >>> lc1 = Lightcurve(time1, count1)
        >>> lc2 = Lightcurve(time2, count2)
        >>> lc = lc1.join(lc2)
        >>> lc.time
        array([ 5, 10, 15, 20, 25, 30])
        >>> lc.counts
        array([ 300,  100,  400,  600, 1200,  800])
        """
        if self.mjdref != other.mjdref:
            raise ValueError("MJDref is different in the two light curves")

        if self.dt != other.dt:
            utils.simon("The two light curves have different bin widths.")

        if(self.tstart < other.tstart):
            first_lc = self
            second_lc = other
        else:
            first_lc = other
            second_lc = self

        if len(np.intersect1d(self.time, other.time) > 0):

            utils.simon("The two light curves have overlapping time ranges. "
                        "In the common time range, the resulting count will "
                        "be the average of the counts in the two light "
                        "curves. If you wish to sum, use `lc_sum = lc1 + "
                        "lc2`.")
            valid_err = False

            if self.err_dist.lower() != other.err_dist.lower():
                simon("Lightcurves have different statistics!"
                      "We are setting the errors to zero.")

            elif self.err_dist.lower() in valid_statistics:
                valid_err = True
            # More conditions can be implemented for other statistics
            else:
                raise StingrayError("Statistics not recognized."
                                    " Please use one of these: "
                                    "{}".format(valid_statistics))

            from collections import Counter
            counts = Counter()
            counts_err = Counter()

            for i, time in enumerate(first_lc.time):
                counts[time] = first_lc.counts[i]
                counts_err[time] = first_lc.counts_err[i]

            for i, time in enumerate(second_lc.time):

                if counts.get(time) is not None:  # Common time
                    counts[time] = (counts[time] + second_lc.counts[i]) / 2
                    counts_err[time] = \
                        np.sqrt(((counts_err[time] **2 ) +
                                 (second_lc.counts_err[i] ** 2)) / 2)

                else:
                    counts[time] = second_lc.counts[i]
                    counts_err[time] = second_lc.counts_err[i]

            new_time = list(counts.keys())
            new_counts = list(counts.values())
            if(valid_err):
                new_counts_err = list(counts_err.values())
            else:
                new_counts_err = np.zeros_like(new_counts)

            del[counts, counts_err]

        else:

            new_time = np.concatenate([first_lc.time, second_lc.time])
            new_counts = np.concatenate([first_lc.counts, second_lc.counts])
            new_counts_err = \
                np.concatenate([first_lc.counts_err, second_lc.counts_err])

        new_time = np.asarray(new_time)
        new_counts = np.asarray(new_counts)
        new_counts_err = np.asarray(new_counts_err)
        gti = join_gtis(self.gti, other.gti)

        lc_new = Lightcurve(new_time, new_counts, err=new_counts_err, gti=gti,
                            mjdref=self.mjdref, dt=self.dt)

        return lc_new

    def truncate(self, start=0, stop=None, method="index"):
        """
        Truncate a :class:`Lightcurve` object.

        This method takes a ``start`` and a ``stop`` point (either as indices,
        or as times in the same unit as those in the ``time`` attribute, and truncates
        all bins before ``start`` and after ``stop``, then returns a new :class:`Lightcurve`
        object with the truncated light curve.

        Parameters
        ----------
        start : int, default 0
            Index (or time stamp) of the starting point of the truncation. If no value is set
            for the start point, then all points from the first element in the ``time`` array
            are taken into account.

        stop : int, default ``None``
            Index (or time stamp) of the ending point (exclusive) of the truncation. If no
            value of stop is set, then points including the last point in
            the counts array are taken in count.

        method : {``index`` | ``time``}, optional, default ``index``
            Type of the start and stop values. If set to ``index`` then
            the values are treated as indices of the counts array, or
            if set to ``time``, the values are treated as actual time values.

        Returns
        -------
        lc_new: :class:`Lightcurve` object
            The :class:`Lightcurve` object with truncated time and counts
            arrays.

        Examples
        --------
        >>> time = [1, 2, 3, 4, 5, 6, 7, 8, 9]
        >>> count = [10, 20, 30, 40, 50, 60, 70, 80, 90]
        >>> lc = Lightcurve(time, count)
        >>> lc_new = lc.truncate(start=2, stop=8)
        >>> lc_new.counts
        array([30, 40, 50, 60, 70, 80])
        >>> lc_new.time
        array([3, 4, 5, 6, 7, 8])
        # Truncation can also be done by time values
        >>> lc_new = lc.truncate(start=6, method='time')
        >>> lc_new.time
        array([6, 7, 8, 9])
        >>> lc_new.counts
        array([60, 70, 80, 90])

        """

        if not isinstance(method, str):
            raise TypeError("method key word argument is not "
                            "a string !")

        if method.lower() not in ['index', 'time']:
            raise ValueError("Unknown method type " + method + ".")

        if method.lower() == 'index':
            return self._truncate_by_index(start, stop)
        else:
            return self._truncate_by_time(start, stop)

    def _truncate_by_index(self, start, stop):
        """Private method for truncation using index values."""
        time_new = self.time[start:stop]
        counts_new = self.counts[start:stop]
        counts_err_new = self.counts_err[start:stop]
        gti = \
            cross_two_gtis(self.gti,
                           np.asarray([[self.time[start] - 0.5 * self.dt,
                                        time_new[-1] + 0.5 * self.dt]]))

        return Lightcurve(time_new, counts_new, err=counts_err_new, gti=gti,
                          dt=self.dt)

    def _truncate_by_time(self, start, stop):
        """Helper method for truncation using time values.

        Parameters
        ----------
        start : float
            start time for new light curve; all time bins before this time will be discarded

        stop : float
            stop time for new light curve; all time bins after this point will be discarded

        Returns
        -------
            new_lc : Lightcurve
                A new :class:`Lightcurve` object with the truncated time bins

        """

        if stop is not None:
            if start > stop:
                raise ValueError("start time must be less than stop time!")

        if not start == 0:
            start = self.time.searchsorted(start)

        if stop is not None:
            stop = self.time.searchsorted(stop)

        return self._truncate_by_index(start, stop)

    def sort(self, reverse=False):
        """
<<<<<<< HEAD
        Sort a :class:`Lightcurve` object in accordance with its counts array.
=======
        Sort a Lightcurve object by time.

        A Lightcurve can be sorted in either increasing or decreasing order
        using this method. The time array gets sorted and the counts array is
        changed accordingly.

        Parameters
        ----------
        reverse : boolean, default False
            If True then the object is sorted in reverse order.

        Example
        -------
        >>> time = [2, 1, 3]
        >>> count = [200, 100, 300]
        >>> lc = Lightcurve(time, count)
        >>> lc_new = lc.sort()
        >>> lc_new.time
        array([1, 2, 3])
        >>> lc_new.counts
        array([100, 200, 300])

        Returns
        -------
        lc_new: :class:`Lightcurve` object
            The :class:`Lightcurve` object with sorted time and counts
            arrays.
        """

        new_time, new_counts, new_counts_err = \
            zip(*sorted(zip(self.time, self.counts, self.counts_err),
                        reverse=reverse))

        new_lc = Lightcurve(new_time, new_counts, err=new_counts_err,
                            gti=self.gti, dt=self.dt, mjdref=self.mjdref)

        return new_lc

    def sort_counts(self, reverse=False):
        """
        Sort a Lightcurve object by counts.
>>>>>>> 015cefd2

        A :class:`Lightcurve` can be sorted in either increasing or decreasing order
        using this method. The counts array gets sorted and the time array is
        changed accordingly.

        Parameters
        ----------
        reverse : boolean, default ``False``
            If ``True`` then the object is sorted in reverse order.

        Returns
        -------
        lc_new: :class:`Lightcurve` object
            The :class:`Lightcurve` object with sorted ``time`` and ``counts``
            arrays.

        Examples
        --------
        >>> time = [1, 2, 3]
        >>> count = [200, 100, 300]
        >>> lc = Lightcurve(time, count)
        >>> lc_new = lc.sort_counts()
        >>> lc_new.time
        array([2, 1, 3])
        >>> lc_new.counts
        array([100, 200, 300])

<<<<<<< HEAD
=======
        Returns
        -------
        lc_new: :class:`Lightcurve` object
            The :class:`Lightcurve` object with sorted time and counts
            arrays.
>>>>>>> 015cefd2
        """

        new_counts, new_time, new_counts_err = \
            zip(*sorted(zip(self.counts, self.time, self.counts_err),
                        reverse=reverse))

        new_lc = Lightcurve(new_time, new_counts, err=new_counts_err,
                            gti=self.gti, dt=self.dt, mjdref=self.mjdref)

        return new_lc

    def estimate_chunk_length(self, min_total_counts=100, min_time_bins=100):
        """Choose a reasonable length for time segments, given a minimum number of total
        counts in the segment, and a minimum number of time bins in the segment.

        The user specifies a condition on the total counts in each segment and
        the minimum number of time bins.

        Other Parameters
        ----------------
        min_total_counts : int
            Minimum number of counts for each chunk
        min_time_bins : int
            Minimum number of time bins

        Returns
        -------
        chunk_length : float
            The length of the light curve chunks that satisfies the conditions

        Examples
        --------
        >>> import numpy as np
        >>> time = np.arange(150)
        >>> count = np.zeros_like(time) + 3
        >>> lc = Lightcurve(time, count)
        >>> lc.estimate_chunk_length(min_total_counts=10, min_time_bins=3)
        4.0
        >>> lc.estimate_chunk_length(min_total_counts=10, min_time_bins=5)
        5.0
        >>> count[2:4] = 1
        >>> lc = Lightcurve(time, count)
        >>> lc.estimate_chunk_length(min_total_counts=3, min_time_bins=1)
        4.0
        """

        rough_estimate = np.ceil(min_total_counts / self.meancounts) * self.dt

        chunk_length = np.max([rough_estimate, min_time_bins * self.dt])

        keep_searching = True
        while keep_searching:
            start_times, stop_times, results = \
                self.analyze_lc_chunks(chunk_length, np.sum)
            mincounts = np.min(results)
            if mincounts >= min_total_counts:
                keep_searching = False
            else:
                chunk_length *= np.ceil(min_total_counts / mincounts) * self.dt

        return chunk_length

    def analyze_lc_chunks(self, chunk_length, func, fraction_step=1, **kwargs):
        """Analyze segments of the light curve with any function.

        Parameters
        ----------
        chunk_length : float
            Length in seconds of the light curve segments
        func : function
            Function accepting a :class:`Lightcurve` object as single argument, plus
            possible additional keyword arguments, and returning a number or a
            tuple - e.g., ``(result, error)`` where both ``result`` and ``error`` are
            numbers.

        Other parameters
        ----------------
        fraction_step : float
<<<<<<< HEAD
            If the step is not a full ``chunk_length`` but less (e.g. a moving window),
            this indicates the ratio between step step and ``chunk_length`` (e.g.
            0.5 means that the window shifts of half ``chunk_length``)
=======
            If the step is not a full chunk_length but less (e.g. a moving
            window), this indicates the ratio between step step and `chunk_length` (e.g.
            0.5 means that the window shifts of half chunk_length)
>>>>>>> 015cefd2
        kwargs : keyword arguments
            These additional keyword arguments, if present, they will be passed
            to ``func``

        Returns
        -------
        start_times : array
            Lower time boundaries of all time segments.
        stop_times : array
            upper time boundaries of all segments.
        result : array of N elements
            The result of ``func`` for each segment of the light curve

        Examples
        --------
        >>> import numpy as np
        >>> time = np.arange(0, 10, 0.1)
        >>> counts = np.zeros_like(time) + 10
        >>> lc = Lightcurve(time, counts)
        >>> # Define a function that calculates the mean
        >>> mean_func = lambda x: np.mean(x)
        >>> # Calculate the mean in segments of 5 seconds
        >>> start, stop, res = lc.analyze_lc_chunks(5, mean_func)
        >>> len(res) == 2
        True
        >>> np.all(res == 10)
        True
        """
        start, stop = bin_intervals_from_gtis(self.gti, chunk_length,
                                              self.time,
                                              fraction_step=fraction_step,
                                              dt=self.dt)
        start_times = self.time[start] - self.dt * 0.5

        # Remember that stop is one element above the last element, because
        # it's defined to be used in intervals start:stop
        stop_times = self.time[stop - 1] + self.dt * 1.5

        results = []
        for i, (st, sp) in enumerate(zip(start, stop)):
            lc_filt = self[st:sp]
            res = func(lc_filt, **kwargs)
            results.append(res)

        results = np.array(results)

        if len(results.shape) == 2:
            results = [results[:, i] for i in range(results.shape[1])]
        return start_times, stop_times, results

    def plot(self, witherrors=False, labels=None, axis=None, title=None,
             marker='-', save=False, filename=None):
        """
        Plot the light curve using ``matplotlib``.

        Plot the light curve object on a graph ``self.time`` on x-axis and
        ``self.counts`` on y-axis with ``self.counts_err`` optionally
        as error bars.

        Parameters
        ----------
        witherrors: boolean, default False
            Whether to plot the Lightcurve with errorbars or not

        labels : iterable, default ``None``
            A list of tuple with ``xlabel`` and ``ylabel`` as strings.

        axis : list, tuple, string, default ``None``
            Parameter to set axis properties of the ``matplotlib`` figure. For example
            it can be a list like ``[xmin, xmax, ymin, ymax]`` or any other
            acceptable argument for the``matplotlib.pyplot.axis()`` method.

        title : str, default ``None``
            The title of the plot.

        marker : str, default '-'
            Line style and color of the plot. Line styles and colors are
            combined in a single format string, as in ``'bo'`` for blue
            circles. See ``matplotlib.pyplot.plot`` for more options.

        save : boolean, optional, default ``False``
            If ``True``, save the figure with specified filename.

        filename : str
            File name of the image to save. Depends on the boolean ``save``.
        """
        try:
            import matplotlib.pyplot as plt
        except ImportError:
            raise ImportError("Matplotlib required for plot()")

        fig = plt.figure()
        if witherrors:
            fig = plt.errorbar(self.time, self.counts, yerr=self.counts_err,
                               fmt=marker)
        else:
            fig = plt.plot(self.time, self.counts, marker)

        if labels is not None:
            try:
                plt.xlabel(labels[0])
                plt.ylabel(labels[1])
            except TypeError:
                utils.simon("``labels`` must be either a list or tuple with "
                            "x and y labels.")
                raise
            except IndexError:
                utils.simon("``labels`` must have two labels for x and y "
                            "axes.")
                # Not raising here because in case of len(labels)==1, only
                # x-axis will be labelled.

        if axis is not None:
            plt.axis(axis)

        if title is not None:
            plt.title(title)

        if save:
            if filename is None:
                plt.savefig('out.png')
            else:
                plt.savefig(filename)
        else:
            plt.show(block=False)

    def write(self, filename, format_='pickle', **kwargs):
        """
        Write a :class:`Lightcurve` object to file. Currently supported formats are

        * pickle (not recommended for long-term storage)
        * HDF5
        * ASCII

        Parameters
        ----------
        filename: str
            Path and file name for the output file.

        format\_: str
            Available options are 'pickle', 'hdf5', 'ascii'
        """

        if format_ == 'ascii':
            io.write(np.array([self.time, self.counts]).T,
                     filename, format_, fmt=["%s", "%s"])

        elif format_ == 'pickle':
            io.write(self, filename, format_)

        elif format_ == 'hdf5':
            io.write(self, filename, format_)

        else:
            utils.simon("Format not understood.")

    def read(self, filename, format_='pickle'):
        """
        Read a :class:`Lightcurve` object from file. Currently supported formats are

        * pickle (not recommended for long-term storage)
        * HDF5
        * ASCII

        Parameters
        ----------
        filename: str
            Path and file name for the file to be read.

        format\_: str
            Available options are 'pickle', 'hdf5', 'ascii'

        Returns
        --------
        lc : ``astropy.table`` or ``dict`` or :class:`Lightcurve` object
            * If ``format\_`` is ``ascii``: ``astropy.table`` is returned.
            * If ``format\_`` is ``hdf5``: dictionary with key-value pairs is returned.
            * If ``format\_`` is ``pickle``: :class:`Lightcurve` object is returned.
        """

        if format_ == 'ascii' or format_ == 'hdf5':
            return io.read(filename, format_)

        elif format_ == 'pickle':
            self = io.read(filename, format_)

        else:
            utils.simon("Format not understood.")

    def split_by_gti(self):
        """
        Split the current :class:`Lightcurve` object into a list of :class:`Lightcurve` objects, one
        for each continuous GTI segment as defined in the ``gti`` attribute.

        Returns
        -------
        list_of_lcs : list
            A list of :class:`Lightcurve` objects, one for each GTI segment
        """
        list_of_lcs = []

        start_bins, stop_bins = gti_border_bins(self.gti, self.time, self.dt)
        for i in range(len(start_bins)):
            start = start_bins[i]
            stop = stop_bins[i]
            # Note: GTIs are consistent with default in this case!
            new_lc = Lightcurve(self.time[start:stop], self.counts[start:stop],
                                err=self.counts_err[start:stop],
                                mjdref=self.mjdref, gti=[self.gti[i]],
                                dt=self.dt, err_dist=self.err_dist)
            list_of_lcs.append(new_lc)

        return list_of_lcs

    def _apply_gtis(self):
        """
        Apply GTIs to a light curve. Filters the ``time``, ``counts``, ``countrate``, ``counts_err`` and
        ``countrate_err`` arrays for all bins that fall into Good Time Intervals and recalculates mean
        count(rate) and the number of bins.
        """
        check_gtis(self.gti)

        good = create_gti_mask(self.time, self.gti, dt=self.dt)

        self.time = self.time[good]
        self.counts = self.counts[good]

        self.counts_err = self.counts_err[good]
        self.countrate = self.countrate[good]
        self.countrate_err = self.countrate_err[good]

        self.meanrate = np.mean(self.countrate)
        self.meancounts = np.mean(self.counts)
        self.n = self.counts.shape[0]<|MERGE_RESOLUTION|>--- conflicted
+++ resolved
@@ -25,56 +25,10 @@
     Make a light curve object from an array of time stamps and an
     array of counts.
 
-<<<<<<< HEAD
     Parameters
     ----------
     time: iterable
         A list or array of time stamps for a light curve
-=======
-        Parameters
-        ----------
-        time: iterable
-            A list or array of time stamps for a light curve
-
-        counts: iterable, optional, default None
-            A list or array of the counts in each bin corresponding to the
-            bins defined in `time` (note: use `input_counts=False` to
-            input the count range, i.e. counts/second, otherwise use
-            counts/bin).
-
-        err: iterable, optional, default None
-            A list or array of the uncertainties in each bin corresponding to
-            the bins defined in `time` (note: use `input_counts=False` to
-            input the count rage, i.e. counts/second, otherwise use
-            counts/bin). If None, we assume the data is poisson distributed
-            and calculate the error from the average of the lower and upper
-            1-sigma confidence intervals for the Poissonian distribution with
-            mean equal to `counts`.
-
-        input_counts: bool, optional, default True
-            If True, the code assumes that the input data in 'counts'
-            is in units of counts/bin. If False, it assumes the data
-            in 'counts' is in counts/second.
-
-        gti: 2-d float array, default None
-            [[gti0_0, gti0_1], [gti1_0, gti1_1], ...]
-            Good Time Intervals. They are *not* applied to the data by default.
-            They will be used by other methods to have an indication of the
-            "safe" time intervals to use during analysis.
-
-        err_dist: str, optional, default None
-            Statistic of the Lightcurve, it is used to calculate the
-            uncertainties and other statistical values apropriately.
-            Default makes no assumptions and keep errors equal to zero.
-
-        mjdref: float
-            MJD reference (useful in most high-energy mission data)
-
-        Attributes
-        ----------
-        time: numpy.ndarray
-            The array of midpoints of time bins.
->>>>>>> 015cefd2
 
     counts: iterable, optional, default ``None``
         A list or array of the counts in each bin corresponding to the
@@ -969,9 +923,6 @@
 
     def sort(self, reverse=False):
         """
-<<<<<<< HEAD
-        Sort a :class:`Lightcurve` object in accordance with its counts array.
-=======
         Sort a Lightcurve object by time.
 
         A Lightcurve can be sorted in either increasing or decreasing order
@@ -1012,8 +963,7 @@
 
     def sort_counts(self, reverse=False):
         """
-        Sort a Lightcurve object by counts.
->>>>>>> 015cefd2
+        Sort a :class:`Lightcurve` object in accordance with its counts array.
 
         A :class:`Lightcurve` can be sorted in either increasing or decreasing order
         using this method. The counts array gets sorted and the time array is
@@ -1040,15 +990,6 @@
         array([2, 1, 3])
         >>> lc_new.counts
         array([100, 200, 300])
-
-<<<<<<< HEAD
-=======
-        Returns
-        -------
-        lc_new: :class:`Lightcurve` object
-            The :class:`Lightcurve` object with sorted time and counts
-            arrays.
->>>>>>> 015cefd2
         """
 
         new_counts, new_time, new_counts_err = \
@@ -1061,7 +1002,9 @@
         return new_lc
 
     def estimate_chunk_length(self, min_total_counts=100, min_time_bins=100):
-        """Choose a reasonable length for time segments, given a minimum number of total
+        """Estimate a reasonable segment length for chunk-by-chunk analysis.
+        
+        Choose a reasonable length for time segments, given a minimum number of total
         counts in the segment, and a minimum number of time bins in the segment.
 
         The user specifies a condition on the total counts in each segment and
@@ -1127,15 +1070,9 @@
         Other parameters
         ----------------
         fraction_step : float
-<<<<<<< HEAD
             If the step is not a full ``chunk_length`` but less (e.g. a moving window),
             this indicates the ratio between step step and ``chunk_length`` (e.g.
             0.5 means that the window shifts of half ``chunk_length``)
-=======
-            If the step is not a full chunk_length but less (e.g. a moving
-            window), this indicates the ratio between step step and `chunk_length` (e.g.
-            0.5 means that the window shifts of half chunk_length)
->>>>>>> 015cefd2
         kwargs : keyword arguments
             These additional keyword arguments, if present, they will be passed
             to ``func``
