from __future__ import division

import abc
import warnings

import numpy as np
<<<<<<< HEAD
import six
=======
>>>>>>> 4956e6ad
np.seterr('warn')

from scipy.special import gamma as scipy_gamma
from scipy.special import gammaln as scipy_gammaln
from astropy.modeling.fitting import _fitter_to_model_params
from astropy.modeling import models

from stingray import Lightcurve, Powerspectrum


# TODO: Add checks and balances to code

#from stingray.modeling.parametricmodels import logmin

__all__ = ["set_logprior", "Posterior", "PSDPosterior", "LogLikelihood",
           "PSDLogLikelihood", "GaussianLogLikelihood",
           "PoissonPosterior", "GaussianPosterior",
           "PriorUndefinedError", "LikelihoodUndefinedError"]

logmin = -10000000000000000.0

class PriorUndefinedError(Exception):
    pass

class LikelihoodUndefinedError(Exception):
    pass

class IncorrectParameterError(Exception):
    pass

def set_logprior(lpost, priors):
    """
    This function constructs the `logprior` method required to successfully
    use a `Posterior` object.

    All instances of lass `Posterior` and its subclasses require to implement a
    `logprior` methods. However, priors are strongly problem-dependent and
    therefore usually user-defined.

    This function allows for setting the `logprior` method on any instance
    of class `Posterior` efficiently by allowing the user to pass a
    dictionary of priors and an instance of class `Posterior`.

    Parameters
    ----------
    lpost : Posterior object
        An instance of class Posterior or any of its subclasses

    priors : dictionary
        A dictionary containing the prior definitions. Keys are parameter
        names as defined by the model used in `lpost`. Items are functions
        that take a parameter as input and return the log-prior probability
         of that parameter.

    Returns
    -------
        logprior : function
            The function definition for the prior

    Example
    -------
    Make a light curve and power spectrum

    >>> photon_arrivals = np.sort(np.random.uniform(0,1000, size=10000))
    >>> lc = Lightcurve.make_lightcurve(photon_arrivals, dt=1.0)
    >>> ps = Powerspectrum(lc, norm="frac")

    Define the model

    >>> pl = models.PowerLaw1D()
    >>> pl.x_0.fixed = True

    Instantiate the posterior:

    >>> lpost = PSDPosterior(ps.freq, ps.power, pl, m=ps.m)

    Define the priors:

    >>> p_alpha = lambda alpha: ((-1. <= alpha) & (alpha <= 5.))
    >>> p_amplitude = lambda amplitude: ((-10 <= np.log(amplitude)) &
    ...                                 ((np.log(amplitude) <= 10.0)))
    >>> priors = {"alpha":p_alpha, "amplitude":p_amplitude}

    Set the logprior method in the lpost object:

    >>> lpost.logprior = set_logprior(lpost, priors)
    """

    # get the number of free parameters in the model
    #free_params = [p for p in lpost.model.param_names if not
    #                getattr(lpost.model, p).fixed]
    free_params = [key for key, l in lpost.model.fixed.items() if not l]

    # define the logprior
    def logprior(t0, neg=False):
        """
        The logarithm of the prior distribution for the
        model defined in self.model.

        Parameters:
        ------------
        t0: {list | numpy.ndarray}
            The list with parameters for the model

        Returns:
        --------
        logp: float
            The logarithm of the prior distribution for the model and
            parameters given.
        """

        if len(t0) != len(free_params):
            raise IncorrectParameterError("The number of parameters passed into "
                                          "the prior does not match the number "
                                          "of parameters in the model.")

        logp = 0.0 # initialize log-prior
        ii = 0 # counter for the variable parameter

        # loop through all parameter names, but only compute
        # prior for those that are not fixed
        # Note: need to do it this way to preserve order of parameters
        # correctly!
        for pname in lpost.model.param_names:
            if not lpost.model.fixed[pname]:
                with warnings.catch_warnings(record=True) as out:
                    logp += np.log(priors[pname](t0[ii]))
                    if len(out) > 0:
                        if isinstance(out[0].message, RuntimeWarning):
                            logp = np.nan

                ii += 1

        if not np.isfinite(logp):
            logp = logmin

        if neg:
            return -logp
        else:
            return logp

    return logprior


@six.add_metaclass(abc.ABCMeta)
class LogLikelihood(object):

    def __init__(self, x, y, model, **kwargs):
        """
        x : iterable
            x-coordinate of the data. Could be multi-dimensional.

        y : iterable
            y-coordinate of the data. Could be multi-dimensional.

        model : probably astropy.modeling.FittableModel instance
            Your model

        kwargs :
            keyword arguments specific to the individual sub-classes. For
            details, see the respective docstrings for each subclass

        """
        self.x = x
        self.y = y

        self.model = model

    @abc.abstractmethod
    def evaluate(self, parameters):
        """
        This is where you define your log-likelihood. Do this!

        """
        pass

    def __call__(self, parameters, neg=False):
        return self.evaluate(parameters, neg)


class GaussianLogLikelihood(LogLikelihood):

    def __init__(self, x, y, yerr, model):
        """
        A Gaussian likelihood.

        Parameters
        ----------
        x : iterable
            x-coordinate of the data

        y : iterable
            y-coordinte of the data

        yerr: iterable
            the uncertainty on the data, as standard deviation

        model: an Astropy Model instance
            The model to use in the likelihood.

        """

        self.x = x
        self.y = y
        self.yerr = yerr
        self.model = model

        self.npar = 0
        for pname in self.model.param_names:
            if not self.model.fixed[pname]:
                self.npar += 1


    def evaluate(self, pars, neg=False):
        if np.size(pars) != self.npar:
            raise IncorrectParameterError("Input parameters must" +
                                          " match model parameters!")

        _fitter_to_model_params(self.model, pars)

        mean_model = self.model(self.x)

        loglike = np.sum(-0.5*np.log(2.*np.pi) - np.log(self.yerr) -
                         (self.y-mean_model)**2/(2.*self.yerr**2))

        if not np.isfinite(loglike):
            loglike = logmin

        if neg:
            return -loglike
        else:
            return loglike


class PoissonLogLikelihood(LogLikelihood):

    def __init__(self, x, y, model):
        """
        A Gaussian likelihood.

        Parameters
        ----------
        x : iterable
            x-coordinate of the data

        y : iterable
            y-coordinte of the data

        model: an Astropy Model instance
            The model to use in the likelihood.

        """

        self.x = x
        self.y = y
        self.model = model
        self.npar = 0
        for pname in self.model.param_names:
            if not self.model.fixed[pname]:
                self.npar += 1

    def evaluate(self, pars, neg=False):

        if np.size(pars) != self.npar:
            raise IncorrectParameterError("Input parameters must" +
                                          " match model parameters!")

        _fitter_to_model_params(self.model, pars)

        mean_model = self.model(self.x)

        loglike = np.sum(-mean_model + self.y*np.log(mean_model) \
               - scipy_gammaln(self.y + 1.))

        if not np.isfinite(loglike):
            loglike = logmin

        if neg:
            return -loglike
        else:
            return loglike


class PSDLogLikelihood(LogLikelihood):

    def __init__(self, freq, power, model, m=1):
        """
        A Gaussian likelihood.

        Parameters
        ----------
        freq: iterable
            Array with frequencies

        power: iterable
            Array with (averaged/singular) powers corresponding to the
            frequencies in `freq`

        model: an Astropy Model instance
            The model to use in the likelihood.

        m : int
            1/2 of the degrees of freedom

        """

        LogLikelihood.__init__(self, freq, power, model)

        self.m = m
        self.npar = 0
        for pname in self.model.param_names:
            if not self.model.fixed[pname] and not self.model.tied[pname]:
                self.npar += 1

    def evaluate(self, pars, neg=False):

        if np.size(pars) != self.npar:
            raise IncorrectParameterError("Input parameters must" +
                                          " match model parameters!")

        _fitter_to_model_params(self.model, pars)

        mean_model = self.model(self.x)

        with warnings.catch_warnings(record=True) as out:

            if self.m == 1:
                loglike = -np.sum(np.log(mean_model)) - \
                          np.sum(self.y/mean_model)

            else:

                    loglike = -2.0*self.m*(np.sum(np.log(mean_model)) +
                                       np.sum(self.y/mean_model) +
                                       np.sum((2.0 / (2. * self.m) - 1.0) *
                                              np.log(self.y)))

        if not np.isfinite(loglike):
            loglike = logmin

        if neg:
            return -loglike
        else:
            return loglike

class Posterior(object):

    def __init__(self, x, y, model, **kwargs):
        """
        Define a posterior object.

        The posterior describes the Bayesian probability distribution of
        a set of parameters $\theta$ given some observed data $D$ and
        some prior assumptions $I$.

        It is defined as

            $p(\theta | D, I) = p(D | \theta, I) p(\theta | I)/p(D| I)

        where $p(D | \theta, I)$ describes the likelihood, i.e. the
        sampling distribution of the data and the (parametric) model, and
        $p(\theta | I)$ describes the prior distribution, i.e. our information
        about the parameters $\theta$ before we gathered the data.
        The marginal likelihood $p(D| I)$ describes the probability of
        observing the data given the model assumptions, integrated over the
        space of all parameters.

        Parameters
        ----------
        x : iterable
            The abscissa or independent variable of the data. This could
            in principle be a multi-dimensional array.

        y : iterable
            The ordinate or dependent variable of the data.

        model: astropy.modeling.models class instance
            The parametric model supposed to represent the data. For details
            see the astropy.modeling documentation

        kwargs :
            keyword arguments related to the subclases of `Posterior`. For
            details, see the documentation of the individual subclasses

        References
        ----------

        * Sivia, D. S., and J. Skilling. "Data Analysis:
            A Bayesian Tutorial. 2006."
        * Gelman, Andrew, et al. Bayesian data analysis. Vol. 2. Boca Raton,
            FL, USA: Chapman & Hall/CRC, 2014.
        * von Toussaint, Udo. "Bayesian inference in physics."
            Reviews of Modern Physics 83.3 (2011): 943.
        * Hogg, David W. "Probability Calculus for inference".
            arxiv: 1205.4446

        """
        self.x = x
        self.y = y

        self.model = model

        self.npar = 0
        for pname in self.model.param_names:
            if not self.model.fixed[pname]:
                self.npar += 1

    def logposterior(self, t0, neg=False):

        if not hasattr(self, "logprior"):
            raise PriorUndefinedError("There is no prior implemented. " +
                                      "Cannot calculate posterior!")

        if not hasattr(self, "loglikelihood"):
            raise LikelihoodUndefinedError("There is no likelihood implemented. " +
                                           "Cannot calculate posterior!")

        lpost = self.loglikelihood(t0) + self.logprior(t0)

        if neg is True:
            return -lpost
        else:
            return lpost

    def __call__(self, t0, neg=False):
        return self.logposterior(t0, neg=neg)


class PSDPosterior(Posterior):

    def __init__(self, freq, power, model, priors=None, m=1):
        """
        Posterior distribution for power spectra.
        Uses an exponential distribution for the errors in the likelihood,
        or a $\chi^2$ distribution with $2M$ degrees of freedom, where $M$ is
        the number of frequency bins or power spectra averaged in each bin.


        Parameters
        ----------
        ps: {Powerspectrum | AveragedPowerspectrum} instance
            the Powerspectrum object containing the data

        model: instance of any subclass of parameterclass.ParametricModel
            The model for the power spectrum. Note that in order to define
            the posterior properly, the ParametricModel subclass must be
            instantiated with the hyperpars parameter set, or there won't
            be a prior to be calculated! If all this object is used
            for a maximum likelihood-style analysis, no prior is required.

        priors : dict of form {"parameter name": function}, optional
            A dictionary with the definitions for the prior probabilities.
            For each parameter in `model`, there must be a prior defined with
            a key of the exact same name as stored in `model.param_names`.
            The item for each key is a function definition defining the prior
            (e.g. a lambda function or a `scipy.stats.distribution.pdf`.
            If `priors = None`, then no prior is set. This means priors need
            to be added by hand using the `set_logprior` function defined in
            this module. Note that it is impossible to call the posterior object
            itself or the `self.logposterior` method without defining a prior.

        m: int, default 1
            The number of averaged periodograms or frequency bins in ps.
            Useful for binned/averaged periodograms, since the value of
            m will change the likelihood function!

        Attributes
        ----------
        ps: {Powerspectrum | AveragedPowerspectrum} instance
            the Powerspectrum object containing the data

        x: numpy.ndarray
            The independent variable (list of frequencies) stored in ps.freq

        y: numpy.ndarray
            The dependent variable (list of powers) stored in ps.power

        model: instance of any subclass of parameterclass.ParametricModel
               The model for the power spectrum. Note that in order to define
               the posterior properly, the ParametricModel subclass must be
               instantiated with the hyperpars parameter set, or there won't
               be a prior to be calculated! If all this object is used
               for a maximum likelihood-style analysis, no prior is required.

        """
        self.loglikelihood = PSDLogLikelihood(freq, power,
                                              model, m=m)

        self.m = m
        Posterior.__init__(self, freq, power, model)

        if not priors is None:
            self.logprior = set_logprior(self, priors)


class PoissonPosterior(Posterior):

    def __init__(self, x, y, model, priors=None):
        """
        Posterior for Poisson lightcurve data. Primary intended use is for
        modelling X-ray light curves, but alternative uses are conceivable.

        TODO: Include astropy.modeling models

        Parameters
        ----------
        x : numpy.ndarray
            The independent variable (e.g. time stamps of a light curve)

        y : numpy.ndarray
            The dependent variable (e.g. counts per bin of a light curve)

        model: instance of any subclass of parameterclass.ParametricModel
            The model for the power spectrum. Note that in order to define
            the posterior properly, the ParametricModel subclass must be
            instantiated with the hyperpars parameter set, or there won't
            be a prior to be calculated! If all this object is used
            for a maximum likelihood-style analysis, no prior is required.

        priors : dict of form {"parameter name": function}, optional
            A dictionary with the definitions for the prior probabilities.
            For each parameter in `model`, there must be a prior defined with
            a key of the exact same name as stored in `model.param_names`.
            The item for each key is a function definition defining the prior
            (e.g. a lambda function or a `scipy.stats.distribution.pdf`.
            If `priors = None`, then no prior is set. This means priors need
            to be added by hand using the `set_logprior` function defined in
            this module. Note that it is impossible to call the posterior object
            itself or the `self.logposterior` method without defining a prior.

        Attributes
        ----------
        x: numpy.ndarray
            The independent variable (list of frequencies) stored in ps.freq

        y: numpy.ndarray
            The dependent variable (list of powers) stored in ps.power

        model: instance of any subclass of parameterclass.ParametricModel
               The model for the power spectrum. Note that in order to define
               the posterior properly, the ParametricModel subclass must be
               instantiated with the hyperpars parameter set, or there won't
               be a prior to be calculated! If all this object is used
               for a maximum likelihood-style analysis, no prior is required.

        """
        self.x = x
        self.y = y

        self.loglikelihood = PoissonLogLikelihood(self.x, self.y, model)

        Posterior.__init__(self, self.x, self.y, model)

        if not priors is None:
            self.logprior = set_logprior(self, priors)


class GaussianPosterior(Posterior):

    def __init__(self, x, y, yerr, model, priors=None):
        """
        A general class for two-dimensional data following a Gaussian
        sampling distribution.

        Parameters
        ----------
        x: numpy.ndarray
            independent variable

        y: numpy.ndarray
            dependent variable

        yerr: numpy.ndarray
            measurement uncertainties for y

        model: instance of any subclass of parameterclass.ParametricModel
            The model for the power spectrum. Note that in order to define
            the posterior properly, the ParametricModel subclass must be
            instantiated with the hyperpars parameter set, or there won't
            be a prior to be calculated! If all this object is used
            for a maximum likelihood-style analysis, no prior is required.

        """
        self.loglikelihood = GaussianLogLikelihood(x, y, yerr, model)

        Posterior.__init__(self, x, y, model)

        self.yerr = yerr

        if not priors is None:
            self.logprior = set_logprior(self, priors)<|MERGE_RESOLUTION|>--- conflicted
+++ resolved
@@ -4,10 +4,8 @@
 import warnings
 
 import numpy as np
-<<<<<<< HEAD
 import six
-=======
->>>>>>> 4956e6ad
+
 np.seterr('warn')
 
 from scipy.special import gamma as scipy_gamma
